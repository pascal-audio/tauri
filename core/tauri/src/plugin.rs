--- conflicted
+++ resolved
@@ -6,12 +6,11 @@
 
 use crate::{
   app::UriSchemeResponder,
-  error::Error,
   ipc::{Invoke, InvokeHandler},
   manager::window::UriSchemeProtocol,
   utils::config::PluginConfig,
   window::PageLoadPayload,
-  AppHandle, RunEvent, Runtime, Window,
+  AppHandle, Error, RunEvent, Runtime, Window,
 };
 use serde::de::DeserializeOwned;
 use serde_json::Value as JsonValue;
@@ -692,17 +691,12 @@
   /// Adds a plugin to the store.
   ///
   /// Returns `true` if a plugin with the same name is already in the store.
-<<<<<<< HEAD
-  pub fn register<P: Plugin<R> + 'static>(&mut self, plugin: P) -> bool {
+  pub fn register(&mut self, plugin: Box<dyn Plugin<R>>) -> bool {
     let len = self.store.len();
     self.store.retain(|p| p.name() != plugin.name());
     let result = len != self.store.len();
-    self.store.push(Box::new(plugin));
+    self.store.push(plugin);
     result
-=======
-  pub fn register(&mut self, plugin: Box<dyn Plugin<R>>) -> bool {
-    self.store.insert(plugin.name(), plugin).is_some()
->>>>>>> 50a3d170
   }
 
   /// Removes the plugin with the given name from the store.
@@ -728,21 +722,10 @@
     app: &AppHandle<R>,
     config: &PluginConfig,
   ) -> crate::Result<()> {
-<<<<<<< HEAD
-    self.store.iter_mut().try_for_each(|plugin| {
-      plugin
-        .initialize(
-          app,
-          config.0.get(plugin.name()).cloned().unwrap_or_default(),
-        )
-        .map_err(|e| Error::PluginInitialization(plugin.name().to_string(), e.to_string()))
-    })
-=======
     self
       .store
-      .values_mut()
+      .iter_mut()
       .try_for_each(|plugin| initialize(plugin, app, config))
->>>>>>> 50a3d170
   }
 
   /// Generates an initialization script from all plugins in the store.
@@ -758,18 +741,11 @@
 
   /// Runs the created hook for all plugins in the store.
   pub(crate) fn created(&mut self, window: Window<R>) {
-<<<<<<< HEAD
-    self
-      .store
-      .iter_mut()
-      .for_each(|plugin| plugin.created(window.clone()))
-=======
-    self.store.values_mut().for_each(|plugin| {
+    self.store.iter_mut().for_each(|plugin| {
       #[cfg(feature = "tracing")]
       let _span = tracing::trace_span!("plugin::hooks::created", name = plugin.name()).entered();
       plugin.created(window.clone())
     })
->>>>>>> 50a3d170
   }
 
   pub(crate) fn on_navigation(&mut self, window: &Window<R>, url: &Url) -> bool {
@@ -782,21 +758,13 @@
   }
 
   /// Runs the on_page_load hook for all plugins in the store.
-<<<<<<< HEAD
   pub(crate) fn on_page_load(&mut self, window: &Window<R>, payload: &PageLoadPayload<'_>) {
-    self
-      .store
-      .iter_mut()
-      .for_each(|plugin| plugin.on_page_load(window, payload))
-=======
-  pub(crate) fn on_page_load(&mut self, window: Window<R>, payload: PageLoadPayload) {
-    self.store.values_mut().for_each(|plugin| {
+    self.store.iter_mut().for_each(|plugin| {
       #[cfg(feature = "tracing")]
       let _span =
         tracing::trace_span!("plugin::hooks::on_page_load", name = plugin.name()).entered();
-      plugin.on_page_load(window.clone(), payload.clone())
+      plugin.on_page_load(window, payload)
     })
->>>>>>> 50a3d170
   }
 
   /// Runs the on_event hook for all plugins in the store.
@@ -807,33 +775,16 @@
       .for_each(|plugin| plugin.on_event(app, event))
   }
 
-<<<<<<< HEAD
   /// Runs the plugin `extend_api` hook if it exists. Returns whether the invoke message was handled or not.
   ///
   /// The message is not handled when the plugin exists **and** the command does not.
   pub(crate) fn extend_api(&mut self, plugin: &str, invoke: Invoke<R>) -> bool {
     for p in self.store.iter_mut() {
       if p.name() == plugin {
+        #[cfg(feature = "tracing")]
+        let _span = tracing::trace_span!("plugin::hooks::ipc", name = plugin).entered();
         return p.extend_api(invoke);
       }
-=======
-  pub(crate) fn extend_api(&mut self, mut invoke: Invoke<R>) {
-    let command = invoke.message.command.replace("plugin:", "");
-    let mut tokens = command.split('|');
-    // safe to unwrap: split always has a least one item
-    let target = tokens.next().unwrap();
-
-    if let Some(plugin) = self.store.get_mut(target) {
-      invoke.message.command = tokens
-        .next()
-        .map(|c| c.to_string())
-        .unwrap_or_else(String::new);
-      #[cfg(feature = "tracing")]
-      let _span = tracing::trace_span!("plugin::hooks::ipc", name = plugin.name()).entered();
-      plugin.extend_api(invoke);
-    } else {
-      invoke.resolver.reject(format!("plugin {target} not found"));
->>>>>>> 50a3d170
     }
     invoke.resolver.reject(format!("plugin {plugin} not found"));
     true
@@ -851,5 +802,5 @@
       app,
       config.0.get(plugin.name()).cloned().unwrap_or_default(),
     )
-    .map_err(|e| crate::Error::PluginInitialization(plugin.name().to_string(), e.to_string()))
+    .map_err(|e| Error::PluginInitialization(plugin.name().to_string(), e.to_string()))
 }