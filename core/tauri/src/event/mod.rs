// Copyright 2019-2023 Tauri Programme within The Commons Conservancy
// SPDX-License-Identifier: Apache-2.0
// SPDX-License-Identifier: MIT

mod listener;
pub(crate) mod plugin;
pub(crate) use listener::Listeners;
use serde::{Deserialize, Serialize};

/// Checks if an event name is valid.
pub fn is_event_name_valid(event: &str) -> bool {
  event
    .chars()
    .all(|c| c.is_alphanumeric() || c == '-' || c == '/' || c == ':' || c == '_')
}

pub fn assert_event_name_is_valid(event: &str) {
  assert!(
    is_event_name_valid(event),
    "Event name must include only alphanumeric characters, `-`, `/`, `:` and `_`."
  );
}

/// Unique id of an event.
pub type EventId = u32;

#[derive(Debug, Clone, PartialEq, Eq, Serialize, Deserialize)]
#[serde(tag = "kind")]
#[serde(rename_all = "camelCase")]
pub enum EventSource {
  Global,
  Window { label: String },
  Webview { label: String },
}

/// Serialized emit arguments.
#[derive(Clone)]
pub struct EmitArgs {
  /// Raw event name.
  pub event_name: String,
  /// Serialized event name.
  pub event: String,
  /// Serialized [`EventSource`].
  pub source: String,
  /// Serialized payload.
  pub payload: String,
}

impl EmitArgs {
<<<<<<< HEAD
  pub fn from<S: Serialize>(event: &str, source: &EventSource, payload: S) -> crate::Result<Self> {
=======
  pub fn from<S: Serialize>(
    event: &str,
    source_window_label: Option<&str>,
    payload: S,
  ) -> crate::Result<Self> {
    #[cfg(feature = "tracing")]
    let _span = tracing::debug_span!("window::emit::serialize").entered();
>>>>>>> 2032228c
    Ok(EmitArgs {
      event_name: event.into(),
      event: serde_json::to_string(event)?,
      source: serde_json::to_string(source)?,
      payload: serde_json::to_string(&payload)?,
    })
  }
}

/// An event that was emitted.
#[derive(Debug, Clone)]
pub struct Event {
  id: EventId,
  data: String,
}

impl Event {
  /// The [`EventId`] of the handler that was triggered.
  pub fn id(&self) -> EventId {
    self.id
  }

  /// The event payload.
  pub fn payload(&self) -> &str {
    &self.data
  }
}

pub fn listen_js(
  listeners_object_name: &str,
  event: &str,
  event_id: EventId,
  serialized_source: &str,
  handler: &str,
) -> String {
  format!(
    "
    (function () {{
      if (window['{listeners}'] === void 0) {{
        Object.defineProperty(window, '{listeners}', {{ value: Object.create(null) }});
      }}
      if (window['{listeners}'][{event}] === void 0) {{
        Object.defineProperty(window['{listeners}'], {event}, {{ value: [] }});
      }}
      const eventListeners = window['{listeners}'][{event}]
      const listener = {{
        id: {event_id},
        source: {source},
        handler: {handler}
      }};
      eventListeners.push(listener);
    }})()
  ",
    listeners = listeners_object_name,
    source = serialized_source,
  )
}

pub fn emit_js(event_emit_function_name: &str, emit_args: &EmitArgs) -> crate::Result<String> {
  Ok(format!(
    "(function () {{ const fn = window['{}']; fn && fn({{event: {}, source: {}, payload: {}}}) }})()",
    event_emit_function_name,
    emit_args.event,
    emit_args.source,
    emit_args.payload
  ))
}

pub fn unlisten_js(listeners_object_name: &str, event_name: &str, event_id: EventId) -> String {
  format!(
    "
      (function () {{
        const listeners = (window['{listeners_object_name}'] || {{}})['{event_name}']
        if (listeners) {{
          const index = window['{listeners_object_name}']['{event_name}'].findIndex(e => e.id === {event_id})
          if (index > -1) {{
            window['{listeners_object_name}']['{event_name}'].splice(index, 1)
          }}
        }}
      }})()
    ",
  )
}

pub fn event_initialization_script(function: &str, listeners: &str) -> String {
  format!(
    "
    Object.defineProperty(window, '{function}', {{
      value: function (eventData) {{
        const listeners = (window['{listeners}'] && window['{listeners}'][eventData.event]) || []

        for (let i = listeners.length - 1; i >= 0; i--) {{
          const listener = listeners[i]
          if (listener.source.kind === 'global' || eventData.source.kind === 'global' || listener.source.kind === 'window' || eventData.source.kind === 'window' || listener.source.label === eventData.source.label) {{
            eventData.id = listener.id
            listener.handler(eventData)
          }}
        }}
      }}
    }});
  "
  )
}<|MERGE_RESOLUTION|>--- conflicted
+++ resolved
@@ -47,17 +47,9 @@
 }
 
 impl EmitArgs {
-<<<<<<< HEAD
   pub fn from<S: Serialize>(event: &str, source: &EventSource, payload: S) -> crate::Result<Self> {
-=======
-  pub fn from<S: Serialize>(
-    event: &str,
-    source_window_label: Option<&str>,
-    payload: S,
-  ) -> crate::Result<Self> {
     #[cfg(feature = "tracing")]
     let _span = tracing::debug_span!("window::emit::serialize").entered();
->>>>>>> 2032228c
     Ok(EmitArgs {
       event_name: event.into(),
       event: serde_json::to_string(event)?,
