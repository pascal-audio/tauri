// Copyright 2019-2022 Tauri Programme within The Commons Conservancy
// SPDX-License-Identifier: Apache-2.0
// SPDX-License-Identifier: MIT

#![cfg_attr(doc_cfg, feature(doc_cfg))]

pub use anyhow::Result;
use cargo_toml::{Dependency, Manifest};
use heck::AsShoutySnakeCase;

use tauri_utils::{
  config::Config,
  resources::{external_binaries, resource_relpath, ResourcePaths},
};

use std::path::{Path, PathBuf};

#[cfg(feature = "codegen")]
mod codegen;
<<<<<<< HEAD
/// Mobile build functions.
pub mod mobile;
#[cfg(windows)]
=======
>>>>>>> 852e11e1
mod static_vcruntime;

#[cfg(feature = "codegen")]
#[cfg_attr(doc_cfg, doc(cfg(feature = "codegen")))]
pub use codegen::context::CodegenContext;

fn copy_file(from: impl AsRef<Path>, to: impl AsRef<Path>) -> Result<()> {
  let from = from.as_ref();
  let to = to.as_ref();
  if !from.exists() {
    return Err(anyhow::anyhow!("{:?} does not exist", from));
  }
  if !from.is_file() {
    return Err(anyhow::anyhow!("{:?} is not a file", from));
  }
  let dest_dir = to.parent().expect("No data in parent");
  std::fs::create_dir_all(dest_dir)?;
  std::fs::copy(from, to)?;
  Ok(())
}

fn copy_binaries(
  binaries: ResourcePaths,
  target_triple: &str,
  path: &Path,
  package_name: Option<&String>,
) -> Result<()> {
  for src in binaries {
    let src = src?;
    println!("cargo:rerun-if-changed={}", src.display());
    let file_name = src
      .file_name()
      .expect("failed to extract external binary filename")
      .to_string_lossy()
      .replace(&format!("-{target_triple}"), "");

    if package_name.map_or(false, |n| n == &file_name) {
      return Err(anyhow::anyhow!(
        "Cannot define a sidecar with the same name as the Cargo package name `{}`. Please change the sidecar name in the filesystem and the Tauri configuration.",
        file_name
      ));
    }

    let dest = path.join(file_name);
    if dest.exists() {
      std::fs::remove_file(&dest).unwrap();
    }
    copy_file(&src, &dest)?;
  }
  Ok(())
}

/// Copies resources to a path.
fn copy_resources(resources: ResourcePaths<'_>, path: &Path) -> Result<()> {
  for src in resources {
    let src = src?;
    println!("cargo:rerun-if-changed={}", src.display());
    let dest = path.join(resource_relpath(&src));
    copy_file(&src, dest)?;
  }
  Ok(())
}

// checks if the given Cargo feature is enabled.
fn has_feature(feature: &str) -> bool {
  // when a feature is enabled, Cargo sets the `CARGO_FEATURE_<name` env var to 1
  // https://doc.rust-lang.org/cargo/reference/environment-variables.html#environment-variables-cargo-sets-for-build-scripts
  std::env::var(format!("CARGO_FEATURE_{}", AsShoutySnakeCase(feature)))
    .map(|x| x == "1")
    .unwrap_or(false)
}

// creates a cfg alias if `has_feature` is true.
// `alias` must be a snake case string.
fn cfg_alias(alias: &str, has_feature: bool) {
  if has_feature {
    println!("cargo:rustc-cfg={alias}");
  }
}

/// Attributes used on Windows.
#[allow(dead_code)]
#[derive(Debug, Default)]
pub struct WindowsAttributes {
  window_icon_path: Option<PathBuf>,
  /// The path to the sdk location.
  ///
  /// For the GNU toolkit this has to be the path where MinGW put windres.exe and ar.exe.
  /// This could be something like: "C:\Program Files\mingw-w64\x86_64-5.3.0-win32-seh-rt_v4-rev0\mingw64\bin"
  ///
  /// For MSVC the Windows SDK has to be installed. It comes with the resource compiler rc.exe.
  /// This should be set to the root directory of the Windows SDK, e.g., "C:\Program Files (x86)\Windows Kits\10" or,
  /// if multiple 10 versions are installed, set it directly to the correct bin directory "C:\Program Files (x86)\Windows Kits\10\bin\10.0.14393.0\x64"
  ///
  /// If it is left unset, it will look up a path in the registry, i.e. HKLM\SOFTWARE\Microsoft\Windows Kits\Installed Roots
  sdk_dir: Option<PathBuf>,
  /// A string containing an [application manifest] to be included with the application on Windows.
  ///
  /// Defaults to:
  /// ```ignore
  #[doc = include_str!("window-app-manifest.xml")]
  /// ```
  ///
  /// [application manifest]: https://learn.microsoft.com/en-us/windows/win32/sbscs/application-manifests
  app_manifest: Option<String>,
}

impl WindowsAttributes {
  /// Creates the default attribute set.
  pub fn new() -> Self {
    Self::default()
  }

  /// Sets the icon to use on the window. Currently only used on Windows.
  /// It must be in `ico` format. Defaults to `icons/icon.ico`.
  #[must_use]
  pub fn window_icon_path<P: AsRef<Path>>(mut self, window_icon_path: P) -> Self {
    self
      .window_icon_path
      .replace(window_icon_path.as_ref().into());
    self
  }

  /// Sets the sdk dir for windows. Currently only used on Windows. This must be a valid UTF-8
  /// path. Defaults to whatever the `winres` crate determines is best.
  #[must_use]
  pub fn sdk_dir<P: AsRef<Path>>(mut self, sdk_dir: P) -> Self {
    self.sdk_dir = Some(sdk_dir.as_ref().into());
    self
  }

  /// Sets the Windows app [manifest].
  ///
  /// # Example
  ///
  /// The following manifest will brand the exe as requesting administrator privileges.
  /// Thus, everytime it is executed, a Windows UAC dialog will appear.
  ///
  /// Note that you can move the manifest contents to a separate file and use `include_str!("manifest.xml")`
  /// instead of the inline string.
  ///
  /// ```rust,no_run
  /// let mut windows = tauri_build::WindowsAttributes::new();
  /// windows = windows.app_manifest(r#"
  /// <assembly xmlns="urn:schemas-microsoft-com:asm.v1" manifestVersion="1.0">
  /// <trustInfo xmlns="urn:schemas-microsoft-com:asm.v3">
  ///     <security>
  ///         <requestedPrivileges>
  ///             <requestedExecutionLevel level="requireAdministrator" uiAccess="false" />
  ///         </requestedPrivileges>
  ///     </security>
  /// </trustInfo>
  /// </assembly>
  /// "#);
  /// tauri_build::try_build(
  ///   tauri_build::Attributes::new().windows_attributes(windows)
  /// ).expect("failed to run build script");
  /// ```
  ///
  /// Defaults to:
  /// ```ignore
  #[doc = include_str!("window-app-manifest.xml")]
  /// [manifest]: https://learn.microsoft.com/en-us/windows/win32/sbscs/application-manifests
  /// ```
  #[must_use]
  pub fn app_manifest<S: AsRef<str>>(mut self, manifest: S) -> Self {
    self.app_manifest = Some(manifest.as_ref().to_string());
    self
  }
}

/// The attributes used on the build.
#[derive(Debug, Default)]
pub struct Attributes {
  #[allow(dead_code)]
  windows_attributes: WindowsAttributes,
}

impl Attributes {
  /// Creates the default attribute set.
  pub fn new() -> Self {
    Self::default()
  }

  /// Sets the icon to use on the window. Currently only used on Windows.
  #[must_use]
  pub fn windows_attributes(mut self, windows_attributes: WindowsAttributes) -> Self {
    self.windows_attributes = windows_attributes;
    self
  }
}

/// Run all build time helpers for your Tauri Application.
///
/// The current helpers include the following:
/// * Generates a Windows Resource file when targeting Windows.
///
/// # Platforms
///
/// [`build()`] should be called inside of `build.rs` regardless of the platform:
/// * New helpers may target more platforms in the future.
/// * Platform specific code is handled by the helpers automatically.
/// * A build script is required in order to activate some cargo environmental variables that are
///   used when generating code and embedding assets - so [`build()`] may as well be called.
///
/// In short, this is saying don't put the call to [`build()`] behind a `#[cfg(windows)]`.
///
/// # Panics
///
/// If any of the build time helpers fail, they will [`std::panic!`] with the related error message.
/// This is typically desirable when running inside a build script; see [`try_build`] for no panics.
pub fn build() {
  if let Err(error) = try_build(Attributes::default()) {
    let error = format!("{error:#}");
    println!("{error}");
    if error.starts_with("unknown field") {
      print!("found an unknown configuration field. This usually means that you are using a CLI version that is newer than `tauri-build` and is incompatible. ");
      println!(
        "Please try updating the Rust crates by running `cargo update` in the Tauri app folder."
      );
    }
    std::process::exit(1);
  }
}

/// Non-panicking [`build()`].
#[allow(unused_variables)]
pub fn try_build(attributes: Attributes) -> Result<()> {
  use anyhow::anyhow;

  println!("cargo:rerun-if-env-changed=TAURI_CONFIG");
  println!("cargo:rerun-if-changed=tauri.conf.json");
  #[cfg(feature = "config-json5")]
  println!("cargo:rerun-if-changed=tauri.conf.json5");
  #[cfg(feature = "config-toml")]
  println!("cargo:rerun-if-changed=Tauri.toml");

  let target_os = std::env::var("CARGO_CFG_TARGET_OS").unwrap();
  let mobile = target_os == "ios" || target_os == "android";
  cfg_alias("desktop", !mobile);
  cfg_alias("mobile", mobile);

  let mut config = serde_json::from_value(tauri_utils::config::parse::read_from(
    std::env::current_dir().unwrap(),
  )?)?;
  if let Ok(env) = std::env::var("TAURI_CONFIG") {
    let merge_config: serde_json::Value = serde_json::from_str(&env)?;
    json_patch::merge(&mut config, &merge_config);
  }
  let config: Config = serde_json::from_value(config)?;

  let s = config.tauri.bundle.identifier.split('.');
  let last = s.clone().count() - 1;
  let mut android_package_prefix = String::new();
  for (i, w) in s.enumerate() {
    if i != last {
      android_package_prefix.push_str(w);
      android_package_prefix.push('_');
    }
  }
  android_package_prefix.pop();
  println!("cargo:rustc-env=TAURI_ANDROID_PACKAGE_PREFIX={android_package_prefix}");

  cfg_alias("dev", !has_feature("custom-protocol"));

  let ws_path = get_workspace_dir()?;
  let mut manifest =
    Manifest::<cargo_toml::Value>::from_slice_with_metadata(&std::fs::read("Cargo.toml")?)?;

  if let Ok(ws_manifest) = Manifest::from_path(ws_path.join("Cargo.toml")) {
    Manifest::complete_from_path_and_workspace(
      &mut manifest,
      Path::new("Cargo.toml"),
      Some((&ws_manifest, ws_path.as_path())),
    )?;
  } else {
    Manifest::complete_from_path(&mut manifest, Path::new("Cargo.toml"))?;
  }

  if let Some(tauri_build) = manifest.build_dependencies.remove("tauri-build") {
    let error_message = check_features(&config, tauri_build, true);

    if !error_message.is_empty() {
      return Err(anyhow!("
      The `tauri-build` dependency features on the `Cargo.toml` file does not match the allowlist defined under `tauri.conf.json`.
      Please run `tauri dev` or `tauri build` or {}.
    ", error_message));
    }
  }

  if let Some(tauri) = manifest.dependencies.remove("tauri") {
    let error_message = check_features(&config, tauri, false);

    if !error_message.is_empty() {
      return Err(anyhow!("
      The `tauri` dependency features on the `Cargo.toml` file does not match the allowlist defined under `tauri.conf.json`.
      Please run `tauri dev` or `tauri build` or {}.
    ", error_message));
    }
  }

  let target_triple = std::env::var("TARGET").unwrap();

  println!("cargo:rustc-env=TAURI_TARGET_TRIPLE={target_triple}");

  let out_dir = PathBuf::from(std::env::var("OUT_DIR").unwrap());
  // TODO: far from ideal, but there's no other way to get the target dir, see <https://github.com/rust-lang/cargo/issues/5457>
  let target_dir = out_dir
    .parent()
    .unwrap()
    .parent()
    .unwrap()
    .parent()
    .unwrap();

  if let Some(paths) = &config.tauri.bundle.external_bin {
    copy_binaries(
      ResourcePaths::new(external_binaries(paths, &target_triple).as_slice(), true),
      &target_triple,
      target_dir,
      manifest.package.as_ref().map(|p| &p.name),
    )?;
  }

  #[allow(unused_mut, clippy::redundant_clone)]
  let mut resources = config.tauri.bundle.resources.clone().unwrap_or_default();
  if target_triple.contains("windows") {
    if let Some(fixed_webview2_runtime_path) =
      &config.tauri.bundle.windows.webview_fixed_runtime_path
    {
      resources.push(fixed_webview2_runtime_path.display().to_string());
    }
  }
  copy_resources(ResourcePaths::new(resources.as_slice(), true), target_dir)?;

  if target_triple.contains("darwin") {
    if let Some(version) = &config.tauri.bundle.macos.minimum_system_version {
      println!("cargo:rustc-env=MACOSX_DEPLOYMENT_TARGET={}", version);
    }
  }

  if target_triple.contains("windows") {
    use anyhow::Context;
    use semver::Version;
    use tauri_winres::{VersionInfo, WindowsResource};

    fn find_icon<F: Fn(&&String) -> bool>(config: &Config, predicate: F, default: &str) -> PathBuf {
      let icon_path = config
        .tauri
        .bundle
        .icon
        .iter()
        .find(|i| predicate(i))
        .cloned()
        .unwrap_or_else(|| default.to_string());
      icon_path.into()
    }

    let window_icon_path = attributes
      .windows_attributes
      .window_icon_path
      .unwrap_or_else(|| find_icon(&config, |i| i.ends_with(".ico"), "icons/icon.ico"));

    if target_triple.contains("windows") {
      if window_icon_path.exists() {
        let mut res = WindowsResource::new();

<<<<<<< HEAD
        res.set_manifest(
          r#"
        <assembly xmlns="urn:schemas-microsoft-com:asm.v1" manifestVersion="1.0">
          <dependency>
              <dependentAssembly>
                  <assemblyIdentity
                      type="win32"
                      name="Microsoft.Windows.Common-Controls"
                      version="6.0.0.0"
                      processorArchitecture="*"
                      publicKeyToken="6595b64144ccf1df"
                      language="*"
                  />
              </dependentAssembly>
          </dependency>
        </assembly>
        "#,
        );

        if let Some(sdk_dir) = &attributes.windows_attributes.sdk_dir {
          if let Some(sdk_dir_str) = sdk_dir.to_str() {
            res.set_toolkit_path(sdk_dir_str);
          } else {
            return Err(anyhow!(
              "sdk_dir path is not valid; only UTF-8 characters are allowed"
            ));
          }
=======
      if let Some(manifest) = attributes.windows_attributes.app_manifest {
        res.set_manifest(&manifest);
      } else {
        res.set_manifest(include_str!("window-app-manifest.xml"));
      }

      if let Some(sdk_dir) = &attributes.windows_attributes.sdk_dir {
        if let Some(sdk_dir_str) = sdk_dir.to_str() {
          res.set_toolkit_path(sdk_dir_str);
        } else {
          return Err(anyhow!(
            "sdk_dir path is not valid; only UTF-8 characters are allowed"
          ));
>>>>>>> 852e11e1
        }
        if let Some(version) = &config.package.version {
          if let Ok(v) = Version::parse(version) {
            let version = v.major << 48 | v.minor << 32 | v.patch << 16;
            res.set_version_info(VersionInfo::FILEVERSION, version);
            res.set_version_info(VersionInfo::PRODUCTVERSION, version);
          }
          res.set("FileVersion", version);
          res.set("ProductVersion", version);
        }
        if let Some(product_name) = &config.package.product_name {
          res.set("ProductName", product_name);
          res.set("FileDescription", product_name);
        }
        res.set_icon_with_id(&window_icon_path.display().to_string(), "32512");
        res.compile().with_context(|| {
          format!(
            "failed to compile `{}` into a Windows Resource file during tauri-build",
            window_icon_path.display()
          )
        })?;
      } else {
        return Err(anyhow!(format!(
          "`{}` not found; required for generating a Windows Resource file during tauri-build",
          window_icon_path.display()
        )));
      }
    }

    let target_env = std::env::var("CARGO_CFG_TARGET_ENV").unwrap();
    match target_env.as_str() {
      "gnu" => {
        let target_arch = match std::env::var("CARGO_CFG_TARGET_ARCH").unwrap().as_str() {
          "x86_64" => Some("x64"),
          "x86" => Some("x86"),
          "aarch64" => Some("arm64"),
          arch => None,
        };
        if let Some(target_arch) = target_arch {
          for entry in std::fs::read_dir(target_dir.join("build"))? {
            let path = entry?.path();
            let webview2_loader_path = path
              .join("out")
              .join(target_arch)
              .join("WebView2Loader.dll");
            if path.to_string_lossy().contains("webview2-com-sys") && webview2_loader_path.exists()
            {
              std::fs::copy(webview2_loader_path, target_dir.join("WebView2Loader.dll"))?;
              break;
            }
          }
        }
      }
      "msvc" => {
        if std::env::var("STATIC_VCRUNTIME").map_or(false, |v| v == "true") {
          static_vcruntime::build();
        }
      }
      _ => (),
    }
  }

  Ok(())
}

#[derive(Debug, Default, PartialEq, Eq)]
struct Diff {
  remove: Vec<String>,
  add: Vec<String>,
}

fn features_diff(current: &[String], expected: &[String]) -> Diff {
  let mut remove = Vec::new();
  let mut add = Vec::new();
  for feature in current {
    if !expected.contains(feature) {
      remove.push(feature.clone());
    }
  }

  for feature in expected {
    if !current.contains(feature) {
      add.push(feature.clone());
    }
  }

  Diff { remove, add }
}

fn check_features(config: &Config, dependency: Dependency, is_tauri_build: bool) -> String {
  use tauri_utils::config::{PatternKind, TauriConfig};

  let features = match dependency {
    Dependency::Simple(_) => Vec::new(),
    Dependency::Detailed(dep) => dep.features,
    Dependency::Inherited(dep) => dep.features,
  };

  let all_cli_managed_features = if is_tauri_build {
    vec!["isolation"]
  } else {
    TauriConfig::all_features()
  };

  let expected = if is_tauri_build {
    match config.tauri.pattern {
      PatternKind::Isolation { .. } => vec!["isolation".to_string()],
      _ => vec![],
    }
  } else {
    config
      .tauri
      .features()
      .into_iter()
      .map(|f| f.to_string())
      .collect::<Vec<String>>()
  };

  let diff = features_diff(
    &features
      .into_iter()
      .filter(|f| all_cli_managed_features.contains(&f.as_str()))
      .collect::<Vec<String>>(),
    &expected,
  );

  let mut error_message = String::new();
  if !diff.remove.is_empty() {
    error_message.push_str("remove the `");
    error_message.push_str(&diff.remove.join(", "));
    error_message.push_str(if diff.remove.len() == 1 {
      "` feature"
    } else {
      "` features"
    });
    if !diff.add.is_empty() {
      error_message.push_str(" and ");
    }
  }
  if !diff.add.is_empty() {
    error_message.push_str("add the `");
    error_message.push_str(&diff.add.join(", "));
    error_message.push_str(if diff.add.len() == 1 {
      "` feature"
    } else {
      "` features"
    });
  }

  error_message
}

#[derive(serde::Deserialize)]
struct CargoMetadata {
  workspace_root: PathBuf,
}

fn get_workspace_dir() -> Result<PathBuf> {
  let output = std::process::Command::new("cargo")
    .args(["metadata", "--no-deps", "--format-version", "1"])
    .output()?;

  if !output.status.success() {
    return Err(anyhow::anyhow!(
      "cargo metadata command exited with a non zero exit code: {}",
      String::from_utf8(output.stderr)?
    ));
  }

  Ok(serde_json::from_slice::<CargoMetadata>(&output.stdout)?.workspace_root)
}

#[cfg(test)]
mod tests {
  use super::Diff;

  #[test]
  fn array_diff() {
    for (current, expected, result) in [
      (vec![], vec![], Default::default()),
      (
        vec!["a".into()],
        vec![],
        Diff {
          remove: vec!["a".into()],
          add: vec![],
        },
      ),
      (vec!["a".into()], vec!["a".into()], Default::default()),
      (
        vec!["a".into(), "b".into()],
        vec!["a".into()],
        Diff {
          remove: vec!["b".into()],
          add: vec![],
        },
      ),
      (
        vec!["a".into(), "b".into()],
        vec!["a".into(), "c".into()],
        Diff {
          remove: vec!["b".into()],
          add: vec!["c".into()],
        },
      ),
    ] {
      assert_eq!(super::features_diff(&current, &expected), result);
    }
  }
}<|MERGE_RESOLUTION|>--- conflicted
+++ resolved
@@ -17,12 +17,8 @@
 
 #[cfg(feature = "codegen")]
 mod codegen;
-<<<<<<< HEAD
 /// Mobile build functions.
 pub mod mobile;
-#[cfg(windows)]
-=======
->>>>>>> 852e11e1
 mod static_vcruntime;
 
 #[cfg(feature = "codegen")]
@@ -390,25 +386,11 @@
       if window_icon_path.exists() {
         let mut res = WindowsResource::new();
 
-<<<<<<< HEAD
-        res.set_manifest(
-          r#"
-        <assembly xmlns="urn:schemas-microsoft-com:asm.v1" manifestVersion="1.0">
-          <dependency>
-              <dependentAssembly>
-                  <assemblyIdentity
-                      type="win32"
-                      name="Microsoft.Windows.Common-Controls"
-                      version="6.0.0.0"
-                      processorArchitecture="*"
-                      publicKeyToken="6595b64144ccf1df"
-                      language="*"
-                  />
-              </dependentAssembly>
-          </dependency>
-        </assembly>
-        "#,
-        );
+      if let Some(manifest) = attributes.windows_attributes.app_manifest {
+        res.set_manifest(&manifest);
+      } else {
+        res.set_manifest(include_str!("window-app-manifest.xml"));
+      }
 
         if let Some(sdk_dir) = &attributes.windows_attributes.sdk_dir {
           if let Some(sdk_dir_str) = sdk_dir.to_str() {
@@ -418,21 +400,6 @@
               "sdk_dir path is not valid; only UTF-8 characters are allowed"
             ));
           }
-=======
-      if let Some(manifest) = attributes.windows_attributes.app_manifest {
-        res.set_manifest(&manifest);
-      } else {
-        res.set_manifest(include_str!("window-app-manifest.xml"));
-      }
-
-      if let Some(sdk_dir) = &attributes.windows_attributes.sdk_dir {
-        if let Some(sdk_dir_str) = sdk_dir.to_str() {
-          res.set_toolkit_path(sdk_dir_str);
-        } else {
-          return Err(anyhow!(
-            "sdk_dir path is not valid; only UTF-8 characters are allowed"
-          ));
->>>>>>> 852e11e1
         }
         if let Some(version) = &config.package.version {
           if let Ok(v) = Version::parse(version) {
